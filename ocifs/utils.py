--- conflicted
+++ resolved
@@ -1,17 +1,8 @@
-<<<<<<< HEAD
-# Copyright (c) 2022, 2023 Oracle and/or its affiliates.
+# coding: utf-8
+# Copyright (c) 2021, 2023 Oracle and/or its affiliates.
 # Licensed under the Universal Permissive License v 1.0 as shown at https://oss.oracle.com/licenses/upl/
 
 import sys
-=======
-# coding: utf-8
-# Copyright (c) 2021, 2022 Oracle and/or its affiliates.
-# Licensed under the Universal Permissive License v 1.0 as shown at
-# https://oss.oracle.com/licenses/upl/
-
-import json
-import os
->>>>>>> c1eb943f
 
 
 __version__ = "UNKNOWN"
